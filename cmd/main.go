// Package main implements a Model Context Protocol (MCP) server for Kyverno.
// It provides tools for managing and interacting with Kyverno policies and resources.
package main

import (
	"flag"
	"fmt"
	"kyverno-mcp/pkg/tools"
	"os"
	"time"

	"k8s.io/klog/v2"

	"github.com/mark3labs/mcp-go/server"
)

// kubeconfigPath holds the path to the kubeconfig file supplied via the --kubeconfig flag.
var kubeconfigPath string

func init() {
	flag.Usage = func() {
		// Header
		if _, err := fmt.Fprintf(flag.CommandLine.Output(), "\nKyverno MCP Server – a Model-Context-Protocol server for Kyverno\n"); err != nil {
			klog.ErrorS(err, "failed to write header")
		}
		if _, err := fmt.Fprintf(flag.CommandLine.Output(), "Usage: %s [flags]\n\n", os.Args[0]); err != nil {
			klog.ErrorS(err, "failed to write usage")
		}

		// Flags
		if _, err := fmt.Fprintln(flag.CommandLine.Output(), "Flags:"); err != nil {
			klog.ErrorS(err, "failed to write flags header")
		}
		flag.PrintDefaults()

		// Tooling section – keep this in sync with tools registered in pkg/tools.
<<<<<<< HEAD
		fmt.Fprintln(flag.CommandLine.Output(), "\nAvailable tools exposed over MCP:")
		fmt.Fprintln(flag.CommandLine.Output(), "  list_contexts   – List all available Kubernetes contexts")
		fmt.Fprintln(flag.CommandLine.Output(), "  switch_context  – Switch to a different Kubernetes context (requires --context)")
		fmt.Fprintln(flag.CommandLine.Output(), "  apply_policies  – Apply policies to a cluster")
		fmt.Fprintln(flag.CommandLine.Output(), "  help            – Get Kyverno documentation for installation and troubleshooting")
=======
		if _, err := fmt.Fprintln(flag.CommandLine.Output(), "\nAvailable tools exposed over MCP:"); err != nil {
			klog.ErrorS(err, "failed to write tools header")
		}
		msgs := []string{
			"  list_contexts   – List all available Kubernetes contexts",
			"  switch_context  – Switch to a different Kubernetes context (requires --context)",
			"  apply_policies  – Apply policies to a cluster",
			"  help            – Get Kyverno documentation for installation and troubleshooting",
			"  show_violations – Show violations for a given resource",
		}
		for _, m := range msgs {
			if _, err := fmt.Fprintln(flag.CommandLine.Output(), m); err != nil {
				klog.ErrorS(err, "failed to write tool description", "tool", m)
			}
		}

>>>>>>> 74820004
		// Terminate after printing help to match standard behaviour.
	}
}

func main() {
	klog.InitFlags(nil)
	if err := flag.Set("v", "2"); err != nil {
		klog.ErrorS(err, "failed to set klog verbosity")
	}
	// Define CLI flags (guard against duplicate registration from imported packages)
	if flag.Lookup("kubeconfig") == nil {
		flag.StringVar(&kubeconfigPath, "kubeconfig", "", "Path to the kubeconfig file to use. If not provided, defaults are used.")
	}

	// Parse CLI flags early so subsequent init can rely on them. Capture ErrHelp
	if err := flag.CommandLine.Parse(os.Args[1:]); err == flag.ErrHelp {
		// flag package has already printed the usage message via flag.Usage
		os.Exit(0)
		defer klog.Flush()
	}

	// If the kubeconfig flag was registered elsewhere, capture its value
	if kubeconfigPath == "" {
		if kubeFlag := flag.Lookup("kubeconfig"); kubeFlag != nil {
			kubeconfigPath = kubeFlag.Value.String()
		}
	}

	if kubeconfigPath != "" {
		// Ensure downstream libraries relying on KUBECONFIG honour the supplied path (e.g., Kyverno CLI helpers)
		_ = os.Setenv("KUBECONFIG", kubeconfigPath)
		klog.InfoS("Using kubeconfig file: %s", kubeconfigPath)
	}

	// Setup logging to standard output
	klog.SetOutput(os.Stderr)
	klog.Info("Logging initialized to Stdout.")
	klog.Info("------------------------------------------------------------------------")
	klog.InfoS("Kyverno MCP Server starting at %s", time.Now().Format(time.RFC3339))

	klog.Info("kyverno-mcp: ")
	klog.Info("Starting Kyverno MCP server...")

	// Create a new MCP server
	klog.InfoS("Creating new MCP server instance...")
	s := server.NewMCPServer(
		"Kyverno MCP Server",
		"1.0.0",
		server.WithToolCapabilities(false),
		server.WithRecovery(),
	)
	klog.Info("MCP server instance created.")

	// Register tools
	tools.ListContexts(s)
	tools.SwitchContext(s)
	tools.ApplyPolicies(s)
	tools.Help(s)
<<<<<<< HEAD
=======
	tools.ShowViolations(s)
>>>>>>> 74820004

	// Start the MCP server
	klog.Info("Starting MCP server on stdio...")
	var err error
	if err = server.ServeStdio(s); err != nil {
		klog.ErrorS(err, "error starting server")
	}
}<|MERGE_RESOLUTION|>--- conflicted
+++ resolved
@@ -34,13 +34,6 @@
 		flag.PrintDefaults()
 
 		// Tooling section – keep this in sync with tools registered in pkg/tools.
-<<<<<<< HEAD
-		fmt.Fprintln(flag.CommandLine.Output(), "\nAvailable tools exposed over MCP:")
-		fmt.Fprintln(flag.CommandLine.Output(), "  list_contexts   – List all available Kubernetes contexts")
-		fmt.Fprintln(flag.CommandLine.Output(), "  switch_context  – Switch to a different Kubernetes context (requires --context)")
-		fmt.Fprintln(flag.CommandLine.Output(), "  apply_policies  – Apply policies to a cluster")
-		fmt.Fprintln(flag.CommandLine.Output(), "  help            – Get Kyverno documentation for installation and troubleshooting")
-=======
 		if _, err := fmt.Fprintln(flag.CommandLine.Output(), "\nAvailable tools exposed over MCP:"); err != nil {
 			klog.ErrorS(err, "failed to write tools header")
 		}
@@ -57,7 +50,6 @@
 			}
 		}
 
->>>>>>> 74820004
 		// Terminate after printing help to match standard behaviour.
 	}
 }
@@ -116,10 +108,7 @@
 	tools.SwitchContext(s)
 	tools.ApplyPolicies(s)
 	tools.Help(s)
-<<<<<<< HEAD
-=======
 	tools.ShowViolations(s)
->>>>>>> 74820004
 
 	// Start the MCP server
 	klog.Info("Starting MCP server on stdio...")
